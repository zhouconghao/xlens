#!/usr/bin/env python
#
# simple example with ring test (rotating intrinsic galaxies)
# Copyright 20230916 Xiangchong Li.
#
# This program is free software: you can redistribute it and/or modify
# it under the terms of the GNU General Public License as published by
# the Free Software Foundation, either version 3 of the License, or
# (at your option) any later version.
#
# This program is distributed in the hope that it will be useful,
# but WITHOUT ANY WARRANTY; without even the implied warranty of
# MERCHANTABILITY or FITNESS FOR A PARTICULAR PURPOSE. See the
# GNU General Public License for more details.
#
from typing import Any

import anacal
import galsim
import lsst
import lsst.afw.image as afwImage
import lsst.afw.math as afwMath
import lsst.meas.algorithms as meaAlg
import numpy as np
from descwl_shear_sims.galaxies import WLDeblendGalaxyCatalog
<<<<<<< HEAD
from descwl_shear_sims.shear import ShearRedshift
from xlens.simulator.perturbation.halo import ShearHalo
=======
from descwl_shear_sims.shear import ShearHalo, ShearRedshift
>>>>>>> 6abf28d8
from descwl_shear_sims.sim import make_sim
from descwl_shear_sims.wcs import make_dm_wcs
from lsst.pex.config import Config, Field, FieldValidationError, ListField
from lsst.pipe.base import Struct
from numpy.typing import NDArray

from ..processor.utils import resize_array
from ..simulator.random import (
    gal_seed_base,
    get_noise_seed,
    image_noise_base,
    num_rot,
)
from .base import SimBaseTask
from .galaxies.skyCatalog import OpenUniverse2024RubinRomanCatalog
from .multiband_defaults import (
    mag_zero_defaults,
    noise_variance_defaults,
    psf_fwhm_defaults,
    sys_npix,
)


def get_noise_array(
    *,
    seed_noise: int,
    noise_std: float,
    noise_corr: NDArray | None,
    shape: tuple[int, int],
    pixel_scale: float,
) -> NDArray:
    if noise_corr is None:
        noise_array = np.random.RandomState(seed_noise).normal(
            scale=noise_std,
            size=shape,
        )
    else:
        noise_array = (
            anacal.noise.simulate_noise(
                seed=seed_noise,
                correlation=noise_corr,
                nx=shape[1],
                ny=shape[0],
                scale=pixel_scale,
            )
            * noise_std
        )
    return noise_array


class MultibandSimBaseConfig(Config):
    survey_name = Field[str](
        doc="Name of the survey",
        default="LSST",
    )
    layout = Field[str](
        doc="Layout of the galaxy distribution (random, grid, hex)",
        default="random",
    )
    galaxy_type = Field[str](
        doc="galaxy type",
        default="catsim2017",
    )
    extend_ratio = Field[float](
        doc="The ratio to extend for the size of simulated image",
        default=1.06,
    )
    sep = Field[float](
        doc="separation distance (arcsec) between galaxies (for grid and hex)",
        default=11.0,
    )
    order_truth_catalog = Field[bool](
        doc="Whether to keep the order in truth catalog",
        default=False,
    )
    include_pixel_masks = Field[bool](
        doc="whether to include pixel masks in the simulation",
        default=False,
    )
    include_stars = Field[bool](
        doc="whether to include stars in the simulation",
        default=False,
    )
    draw_image_noise = Field[bool](
        doc="Whether to draw image noise in the simulation",
        default=False,
    )
    galId = Field[int](
        doc="random seed index, 0 <= galId < 10",
        default=0,
    )
    rotId = Field[int](
        doc="number of rotations",
        default=0,
    )
    noiseId = Field[int](
        doc="random seed for noise, 0 <= noiseId < 10",
        default=0,
    )
    use_real_psf = Field[bool](
        doc="whether to use real PSF",
        default=False,
    )
    force_pixel_center = Field[bool](
        doc="whether to force galaxies at pixel center",
        default=False,
    )

    def validate(self):
        super().validate()
        if self.galId >= gal_seed_base or self.galId < 0:
            raise FieldValidationError(
                self.__class__.galId,
                self,
                "We require 0 <= galId < %d" % (gal_seed_base),
            )
        if self.rotId >= num_rot:
            raise FieldValidationError(
                self.__class__.rotId,
                self,
                "rotId needs to be smaller than 2",
            )
        if self.noiseId < 0 or self.noiseId >= image_noise_base // 2:
            raise FieldValidationError(
                self.__class__.noiseId,
                self,
                "We require 0 <= noiseId < %d" % (image_noise_base // 2),
            )
        if self.layout not in ["grid", "hex", "random"]:
            raise FieldValidationError(
                self.__class__.layout,
                self,
                "We require layout in ['grid', 'hex', 'random']",
            )
        if self.sep <= 0:
            raise FieldValidationError(
                self.__class__.sep,
                self,
                "We require sep > 0.0 arcsec",
            )
        if self.galaxy_type not in ["catsim2017", "RomanRubin2024"]:
            raise FieldValidationError(
                self.__class__.galaxy_type,
                self,
                "We require galaxy_type in ['catsim2017', 'RomanRubin2024']",
            )

    def setDefaults(self):
        super().setDefaults()
        self.survey_name = self.survey_name.lower()


class MultibandSimBaseTask(SimBaseTask):
    _DefaultName = "MultibandSimBaseTask"
    ConfigClass = MultibandSimBaseConfig

    def __init__(self, **kwargs: Any):
        super().__init__(**kwargs)
        assert isinstance(self.config, MultibandSimBaseConfig)
        self.rotate_list = [np.pi / num_rot * i for i in range(num_rot)]
        pass

    def prepare_galaxy_catalog(
        self,
        *,
        rng: np.random.RandomState,
        dim: int,
        pixel_scale: float,
        sep: float = 11.0,
        indice_id=None,
        **kwargs,
    ):
        assert isinstance(self.config, MultibandSimBaseConfig)
        # prepare galaxy catalog
        coadd_dim = dim - 10
        # galaxy catalog;
        if self.config.galaxy_type == "catsim2017":
            GalClass = WLDeblendGalaxyCatalog
        elif self.config.galaxy_type == "RomanRubin2024":
            GalClass = OpenUniverse2024RubinRomanCatalog
        else:
            raise ValueError("invalid galaxy_type")
        galaxy_catalog = GalClass(
            rng=rng,
            coadd_dim=coadd_dim,
            buff=0.0,
            pixel_scale=pixel_scale,
            layout=self.config.layout,
<<<<<<< HEAD
            simple_coadd_bbox=True,
=======
            sep=sep,
            indice_id=indice_id,
>>>>>>> 6abf28d8
        )
        if self.config.force_pixel_center:
            galaxy_catalog.shifts_array["dx"] = (
                np.floor(galaxy_catalog.shifts_array["dx"] / pixel_scale)
                * pixel_scale
                + pixel_scale / 2.0
            )
            galaxy_catalog.shifts_array["dy"] = (
                np.floor(galaxy_catalog.shifts_array["dy"] / pixel_scale)
                * pixel_scale
                + pixel_scale / 2.0
            )
        return galaxy_catalog

    def simulate_images(
        self,
        *,
        rng: np.random.RandomState,
        galaxy_catalog,
        shear_obj,
        psf_obj,
        rotId: int,
        band: str,
        coadd_dim: int,
        mag_zero: float,
        **kwargs,
    ):
        assert isinstance(self.config, MultibandSimBaseConfig)
        galaxy_kwargs = {
            "survey_name": self.config.survey_name.upper(),
            "star_catalog": None,
            "dither": False,
            "rotate": False,
            "cosmic_rays": False,
            "bad_columns": False,
            "star_bleeds": False,
            "noise_factor": 0.0,
            "draw_method": "auto",
            "draw_gals": True,
            "draw_stars": False,
            "draw_bright": False,
            "draw_noise": False,
        }

        res = make_sim(
            rng=rng,
            galaxy_catalog=galaxy_catalog,
            shear_obj=shear_obj,
            psf=psf_obj,
            theta0=self.rotate_list[rotId],
            bands=[band],
            coadd_dim=coadd_dim,
            calib_mag_zero=mag_zero,
            simple_coadd_bbox=True,
            **galaxy_kwargs,
        )

        # write galaxy images
        image = res["band_data"][band][0].getMaskedImage().image.array
        truth = res["truth_info"]
        se_wcs = res["se_wcs"][band][0]
        del res
        dm_wcs = make_dm_wcs(se_wcs)
        return image, truth, dm_wcs

    def run(
        self,
        *,
        band: str,
        seed: int,
        boundaryBox,
        wcs: lsst.afw.geom.SkyWcs,
        psfImage: afwImage.ImageF | None = None,
        noiseCorrImage: afwImage.ImageF | None = None,
        exposure: afwImage.ExposureF | None = None,
        patch: int = 0,
        **kwargs,
    ):
        assert isinstance(self.config, MultibandSimBaseConfig)
        if self.config.use_real_psf:
            assert psfImage is not None, "Do not have PSF input model"
        if self.config.order_truth_catalog and self.config.layout in [
            "grid",
            "hex",
        ]:
            indice_id = patch
        else:
            indice_id = None

        # Prepare the random number generator and basic parameters
        rotId = self.config.rotId
        survey_name = self.config.survey_name
        seed_gal = seed * gal_seed_base + self.config.galId
        rng = np.random.RandomState(seed_gal)

        # Get the pixel scale in arcseconds per pixel
        pixel_scale = wcs.getPixelScale().asArcseconds()
        width = boundaryBox.getWidth()
        height = boundaryBox.getHeight()
        mag_zero = mag_zero_defaults[self.config.survey_name]
        zero_flux = 10.0 ** (0.4 * mag_zero)
        photo_calib = afwImage.makePhotoCalibFromCalibZeroPoint(zero_flux)

        if exposure is not None:
            self.log.debug("Using the real pixel mask")
            mask_array = exposure.getMaskedImage().mask.array
            assert mag_zero == 2.5 * np.log10(
                exposure.getPhotoCalib().getInstFluxAtZeroMagnitude()
            )
        else:
            self.log.debug("Do not use the real pixel mask")
            mask_array = 0.0

        # Obtain PSF object for Galsim
        if psfImage is not None and self.config.use_real_psf:
            psf_galsim = galsim.InterpolatedImage(
                galsim.Image(psfImage.getArray()),
                scale=pixel_scale,
                flux=1.0,
            )
        else:
            psf_fwhm = psf_fwhm_defaults[band][survey_name]
            psf_galsim = galsim.Moffat(fwhm=psf_fwhm, beta=2.5)
            psf_array = psf_galsim.drawImage(
                nx=sys_npix,
                ny=sys_npix,
                scale=pixel_scale,
                wcs=None,
            ).array
            psfImage = afwImage.ImageF(sys_npix, sys_npix)
            assert psfImage is not None
            psfImage.array[:, :] = psf_array

        # and psf kernel for the LSST exposure
        kernel = afwMath.FixedKernel(psfImage.convertD())
        kernel_psf = meaAlg.KernelPsf(kernel)

        # Obtain Noise correlation array
        if noiseCorrImage is None:
            noise_corr = None
            variance = noise_variance_defaults[band][survey_name]
            self.log.debug("No correlation, variance:", variance)
        else:
            noise_corr = noiseCorrImage.getArray()
            variance = np.amax(noise_corr)
            noise_corr = noise_corr / variance
            ny, nx = noise_corr.shape
            assert noise_corr[ny // 2, nx // 2] == 1
            self.log.debug("With correlation, variance:", variance)
        noise_std = np.sqrt(variance)

        dim = int(max(width, height) * self.config.extend_ratio)
        galaxy_catalog = self.prepare_galaxy_catalog(
            rng=rng,
            dim=dim,
            pixel_scale=pixel_scale,
            sep=self.config.sep,
            indice_id=indice_id,
        )
        if dim % 2 == 1:
            dim = dim + 1
        coadd_dim = dim - 10
        shear_obj = self.get_perturbation_object()
        data, truth_catalog, dm_wcs = self.simulate_images(
            rng=rng,
            galaxy_catalog=galaxy_catalog,
            shear_obj=shear_obj,
            psf_obj=psf_galsim,
            rotId=rotId,
            band=band,
            coadd_dim=coadd_dim,
            mag_zero=mag_zero,
        )
        self.log.debug(f"current shape of data is {data.shape}")
        self.log.debug(f"resizing data to {height} x {width}")
        data, truth_catalog = resize_array(
            data,
            (height, width),
            truth_catalog,
        )

        exp_out = afwImage.ExposureF(boundaryBox)
        exp_out.getMaskedImage().image.array[:, :] = data
        exp_out.setPhotoCalib(photo_calib)
        exp_out.setPsf(kernel_psf)
        exp_out.setWcs(dm_wcs)
        exp_out.getMaskedImage().variance.array[:, :] = variance
        del data, photo_calib, kernel_psf, dm_wcs

        if self.config.draw_image_noise:
            seed_noise = get_noise_seed(
                seed=seed,
                noiseId=self.config.noiseId,
                rotId=self.config.rotId,
            )
            noise_array = get_noise_array(
                seed_noise=seed_noise,
                noise_std=noise_std,
                noise_corr=noise_corr,
                shape=(height, width),
                pixel_scale=pixel_scale,
            )
            exp_out.getMaskedImage().image.array[:, :] = (
                exp_out.getMaskedImage().image.array[:, :] + noise_array
            )
        exp_out.getMaskedImage().mask.array[:, :] = mask_array
        del mask_array

        outputs = Struct(
            outputExposure=exp_out, outputTruthCatalog=truth_catalog
        )
        return outputs


class MultibandSimShearTaskConfig(MultibandSimBaseConfig):
    z_bounds = ListField[float](
        doc="boundary list of the redshift",
        default=[-0.01, 20.0],
    )
    mode = Field[int](
        doc="number of rotations",
        default=0,
    )
    test_target = Field[str](
        doc="the shear component to test",
        default="g1",
    )
    test_value = Field[float](
        doc="absolute value of the shear",
        default=0.02,
    )

    def validate(self):
        super().validate()
        n_zbins = len(self.z_bounds) - 1
        mode_max = 3 ** (n_zbins)
        if self.mode >= mode_max:
            raise FieldValidationError(
                self.__class__.mode,
                self,
                "mode needs to be smaller than %d" % mode_max,
            )

        if self.test_target not in ["g1", "g2"]:
            raise FieldValidationError(
                self.__class__.test_target,
                self,
                "test target can only be 'g1' or 'g2'",
            )

        if self.test_value < 0.0 or self.test_value > 0.10:
            raise FieldValidationError(
                self.__class__.test_value,
                self,
                "test_value should be in [0.00, 0.10]",
            )

        if self.force_pixel_center:
            if self.mode != 2 or self.rotId != 0:
                raise FieldValidationError(
                    self.__class__.force_pixel_center,
                    self,
                    "Cannot force galaxies at pixel center",
                )

    def setDefaults(self):
        super().setDefaults()


class MultibandSimShearTask(MultibandSimBaseTask):
    _DefaultName = "MultibandSimShearTask"
    ConfigClass = MultibandSimShearTaskConfig

    def __init__(self, **kwargs: Any):
        super().__init__(**kwargs)

    def get_perturbation_object(self, **kwargs: Any):
        assert isinstance(self.config, MultibandSimShearTaskConfig)
        return ShearRedshift(
            mode=self.config.mode,
            g_dist=self.config.test_target,
            shear_value=self.config.test_value,
            z_bounds=self.config.z_bounds,
        )


class MultibandSimHaloTaskConfig(MultibandSimBaseConfig):
    mass = Field[float](
        doc="halo mass",
        default=5e-14,
    )
    conc = Field[float](
        doc="halo concertration",
        default=1.0,
    )
    z_lens = Field[float](
        doc="halo redshift",
        default=1.0,
    )
    ra_lens = Field[float](
        doc="halo ra [degree]",
        default=200.0,
    )
    dec_lens = Field[float](
        doc="halo dec [degree]",
        default=0.0,
    )
    z_source = Field[float](
        doc="source redshift",
        default=None,
    )

    no_kappa = Field[bool](
        doc="whether to exclude kappa field",
        default=False,
    )

    def validate(self):
        super().validate()
        if self.mass < 1e8:
            raise FieldValidationError(
                self.__class__.mass,
                self,
                "halo mass too small",
            )
        if self.z_lens < 0 or self.z_lens > 10.0:
            raise FieldValidationError(
                self.__class__.z_lens,
                self,
                "halo redshift is wrong",
            )
        if self.z_lens > self.z_source:
            raise FieldValidationError(
                self.__class__.z_lens,
                self,
                "halo redshift is larger than source redshift",
            )
        if self.force_pixel_center:
            raise FieldValidationError(
                self.__class__.force_pixel_center,
                self,
                "Cannot force galaxies at pixel center",
            )

    def setDefaults(self):
        super().setDefaults()


class MultibandSimHaloTask(MultibandSimBaseTask):
    _DefaultName = "MultibandSimHaloTask"
    ConfigClass = MultibandSimHaloTaskConfig

    def __init__(self, **kwargs: Any):
        super().__init__(**kwargs)
        assert isinstance(self.config, MultibandSimHaloTaskConfig)

    def prepare_galaxy_catalog(
        self,
        *,
        rng: np.random.RandomState,
        dim: int,
        pixel_scale: float,
        sep: float = 11.0,
        indice_id=None,
        **kwargs,
    ):
        assert isinstance(self.config, MultibandSimHaloTaskConfig)
        galaxy_catalog = super().prepare_galaxy_catalog(
            rng=rng,
            dim=dim,
            pixel_scale=pixel_scale,
            sep=sep,
            indice_id=indice_id,
        )
        # for fix source redshift
        galaxy_catalog._wldeblend_cat["redshift"] = self.config.z_source
        return galaxy_catalog

    def get_perturbation_object(self, **kwargs: Any):
        assert isinstance(self.config, MultibandSimHaloTaskConfig)
        return ShearHalo(
            mass=self.config.mass,
            conc=self.config.conc,
            z_lens=self.config.z_lens,
            ra_lens=self.config.ra_lens,
            dec_lens=self.config.dec_lens,
            no_kappa=self.config.no_kappa,
        )<|MERGE_RESOLUTION|>--- conflicted
+++ resolved
@@ -23,12 +23,8 @@
 import lsst.meas.algorithms as meaAlg
 import numpy as np
 from descwl_shear_sims.galaxies import WLDeblendGalaxyCatalog
-<<<<<<< HEAD
 from descwl_shear_sims.shear import ShearRedshift
 from xlens.simulator.perturbation.halo import ShearHalo
-=======
-from descwl_shear_sims.shear import ShearHalo, ShearRedshift
->>>>>>> 6abf28d8
 from descwl_shear_sims.sim import make_sim
 from descwl_shear_sims.wcs import make_dm_wcs
 from lsst.pex.config import Config, Field, FieldValidationError, ListField
@@ -217,12 +213,9 @@
             buff=0.0,
             pixel_scale=pixel_scale,
             layout=self.config.layout,
-<<<<<<< HEAD
             simple_coadd_bbox=True,
-=======
             sep=sep,
             indice_id=indice_id,
->>>>>>> 6abf28d8
         )
         if self.config.force_pixel_center:
             galaxy_catalog.shifts_array["dx"] = (
