--- conflicted
+++ resolved
@@ -137,14 +137,7 @@
                 return _get_shear_res_dict(gso, shift, gamma1, gamma2, kappa)
 
             gso = gso.lens(g1=g1, g2=g2, mu=mu)
-<<<<<<< HEAD
 
             lensed_shift = galsim.PositionD(lensed_x, lensed_y)
 
-            return _get_shear_res_dict(gso, lensed_shift, gamma1, gamma2, kappa)
-=======
-            lensed_shift = shift + galsim.PositionD(dra, ddec)
-        return _get_shear_res_dict(
-            gso, lensed_shift, gamma1, gamma2, kappa
-        )
->>>>>>> e4386337
+            return _get_shear_res_dict(gso, lensed_shift, gamma1, gamma2, kappa)